--- conflicted
+++ resolved
@@ -28,11 +28,7 @@
 
 ### Facilitating Rapid Adoption and Feedback
 
-<<<<<<< HEAD
-It is common for a feature proposed and accepted through Swift Evolution and added to the Standard Library to wait for months before it gets any real life usage. Take [SE-0199](https://github.com/apple/swift-evolution/blob/master/proposals/0199-bool-toggle.md) (the introduction of `toggle`) for example. It was [accepted](https://forums.swift.org/t/accepted-se-199-add-toggle-to-bool/10681) almost 6 months before Swift 4.2 was released.
-=======
-It is common for a feature proposed and accepted through Swift Evolution and added to the standard library to wait for months before it gets any real life usage. Take [SE-0199](https://github.com/apple/swift-evolution/blob/master/proposals/0199-bool-toggle.md) (the introduction of `toggle`) for example. It was [accepted](https://github.com/apple/swift-evolution/blob/master/proposals/0199-bool-toggle.md) almost 6 months before Swift 5 was released.
->>>>>>> 475f2b08
+It is common for a feature proposed and accepted through Swift Evolution and added to the standard library to wait for months before it gets any real life usage. Take [SE-0199](https://github.com/apple/swift-evolution/blob/master/proposals/0199-bool-toggle.md) (the introduction of `toggle`) for example. It was [accepted](https://forums.swift.org/t/accepted-se-199-add-toggle-to-bool/10681) almost 6 months before Swift 4.2 was released.
 
 Even though all additions go through a thorough review, there is no substitute for feedback from real-world usage in production. Sometimes we discover that the API is not quite as good as it might have been.
 
@@ -141,12 +137,7 @@
 
 As such, the preview package will remain at major version `0` **permanently**. Minor version bumps will be able to include source-breaking changes. Patch updates should not break source and will just be used for bug fixes.
 
-<<<<<<< HEAD
-The use of a `0` major version at all times will act as a signifier that adopters need to be comfortable with the requirement to continuously update
-to the latest version of the package. It should not be taken as an indication that the package shouldn't be used for real-world code: the code should be considered production-worthy. But it is a preview, and not source stable. Where practical, deprecated shims could be used to preserve source compatibility between versions, but this may not always be practical.
-=======
-The use of a `0` major version at all times will act as a signifier that adopters need to be comfortable with the requirement to continuously update to the latest version of the package. It should not be taken as an indication that the package shouldn't be used for real-world code: the code should be considered production-worthy. But it is a preview, and not source stable. Where practical, deprecated shims could be used to preserve source compatability between versions, but this may not always be practical.
->>>>>>> 475f2b08
+The use of a `0` major version at all times will act as a signifier that adopters need to be comfortable with the requirement to continuously update to the latest version of the package. It should not be taken as an indication that the package shouldn't be used for real-world code: the code should be considered production-worthy. But it is a preview, and not source stable. Where practical, deprecated shims could be used to preserve source compatibility between versions, but this may not always be practical.
 
 The decision when to tag minor versions, and potentially to coalesce multiple changes into a single version bump, will be made by the release manager for the standard library as chosen by the Swift project lead.
 
