--- conflicted
+++ resolved
@@ -475,13 +475,7 @@
 }
 ```
 
-<<<<<<< HEAD
 The `priority` operation queries the priority of the task.
-=======
-The `currentPriority` operation queries the priority of the currently-executing task. It may also be invoked from a synchronous context and returns `.default` if not running inside of a task in that case.
-
-Alternatively, if one already holds a `Task` instance, one may query its priority using the `priority` property. Generally the `Task.currentPriority` function is preferred rather than spelling out `await Task.current().priority` which is far more verbose.
->>>>>>> efe1b283
 
 Task priorities are set on task creation (e.g., `Task.runDetached` or `Task.Group.add`) and can be escalated later, e.g., if a higher-priority task waits on the task handle of a lower-priority task.
 
