# `async let` bindings

* Proposal: [SE-MMMM](mmmm-async-let.md)
* Authors: [John McCall](https://github.com/rjmccall), [Joe Groff](https://github.com/jckarter), [Doug Gregor](https://github.com/DougGregor), [Konrad 'ktoso' Malawski](https://github.com/ktoso)
* Review Manager: TBD
* Status: **Awaiting implementation**
* Implementation: Available in [recent `main` snapshots](https://swift.org/download/#snapshots) behind the flag `-Xfrontend -enable-experimental-concurrency`

## Introduction

[Structured concurrency](0304-structured-concurrency.md) provides a paradigm for spawning concurrent *child tasks* in scoped *task groups*, establishing a well-defined hierarchy of tasks which allows for cancellation, error propagation, priority management, and other tricky details of concurrency management to be handled transparently. 

This proposal aims to make the common task of spawning child tasks to run asynchronously and pass their eventual
results up to their parent, using lightweight syntax similar to `let` bindings.

Discussion threads:

- TODO

## Motivation

In [SE-0304: Structured Concurrency](0304-structured-concurrency.md) we introduced the concept of tasks and task groups, which can be used to spawn multiple concurrently executing child-tasks and collect their results before exiting out of the task group.

Task groups are a very powerful, yet low-level, building block useful for creating powerful parallel computing patterns, such as collecting the "first few" successful results, and other typical fan-out or scatter/gather patterns. They work best for spreading out computation of same-typed operations. For example, a parallelMap could be implemented in terms of a TaskGroup. In that sense, task groups are a low level implementation primitive, and not the end-user API that developers are expected to interact with a lot, rather, it is expected that more powerful primitives are built on top of task groups.

Task Groups also automatically propagate task cancellation, priority, and task-local values through to child-tasks and offer a flexible API to collect results from those child-tasks _in completion order_, which is impossible to achieve otherwise using other structured concurrency APIs. They do all this while upholding the structured concurrency guarantees that a child-task may never "out-live" (i.e. keep running after the task group scope has exited) the parent task.

While task groups are indeed very powerful, they are hard to use with *heterogeneous results* and step-by-step initialization patterns. 

The following example, an asynchronous `makeDinner` function, consists of both of those patterns. It consists of three tasks which can be performed in parallel, all yielding different result types. To proceed to the final step of the cooking process, all those results need to be obtained, and fed into the final `oven.cook(...)` function. In a way, this is the trickiest situation to implement well using task groups. Let us examine it more closely:

```swift
func makeDinner() async -> Meal {
  // Create a task group to scope the lifetime of our three child tasks
  return try await withThrowingTaskGroup(of: CookingTask.self) { group in
    // spawn three cooking tasks and execute them in parallel:
    group.async {
      CookingTask.veggies(try await chopVegetables())
    }
    group.async {
      CookingTask.meat(await marinateMeat())
    }
    group.async {
      CookingTask.oven(await preheatOven(temperature: 350))
    }

    // prepare variables to collect the results
    var veggies: [Vegetable]? = nil
    var meat: Meat? = nil
    var oven: Oven? = nil

    // collect the results
    for try await task in group {
      switch task {
      case .veggies(let v):
        veggies = v
      case .meat(let m):
        meat = m
      case .oven(let o):
        oven = o
      }
    }

    // ensure every variable was initialized as expected
    assert(veggies != nil)
    assert(meat != nil)
    assert(oven != nil)

    // prepare the ingredients
    var ingredients: [Ingredient] = veggies!
    ingredients.append(meat!)

    // and, finally, cook the meal, awaiting inside the group
    let dish = Dish(ingredients: ingredients)
    return try await oven!.cook(dish, duration: .hours(3))
  }
}
```

The `withThrowingTaskGroup` scope explicitly delineates any potential concurrency, because it guarantees that any child tasks spawned within it are awaited on as the group scope exits. Any results can be collected by iterating through the group. Errors and cancellation are handled automatically for us by the group.

However, this example showcases the weaknesses of the TaskGroups very well: heterogeneous result processing and variable initialization become very boilerplate heavy. While there exist ideas to make this boilerplate go away in future releases, with smarter analysis and type checking, the fundamental issue remains. 

If we step back a little, we can notice that in the example each child task is really producing a *single value* and returning it back to the *parent task*, which then needs to assemble the pieces and proceed with calling some other function. We achieve this by preparing, and assigning into `Optional` variables dedicated for each of the spawned tasks. This is not ideal, since
although the code is correct as written, modifying this code to add a variable is not only boilerplate heavy, but also potentially quite error prone, leading to runtime crashes due to the force-unwraps which a well written Swift program usually would not have to resort to. 

This dataflow pattern from child tasks to parent is very common, and we want to make it as lightweight and safe as possible.

## Proposed solution

This proposal introduces a simple way to create child tasks and await their results: `async let` declarations.

Using `async let`, our example looks like this:

```swift
// given: 
//   func chopVegetables() async throws -> [Vegetables]
//   func marinateMeat() async -> Meat
//   func preheatOven(temperature: Int) async -> Oven

func makeDinner() async throws -> Meal {
  async let veggies = chopVegetables()
  async let meat = marinateMeat()
  async let oven = preheatOven(temperature: 350)

  let dish = Dish(ingredients: await [try veggies, meat])
  return try await oven.cook(dish, duration: .hours(3))
}
```

`async let` is similar to a `let`, in that it defines a local constant that is initialized by the expression on the right-hand side of the `=`. However, it differs in that the initializer expression is evaluated in a separate, concurrently-executing child task. 

The child task begins running as soon as the `async let` is encountered. By default, child tasks use the global, width-limited,  concurrent executor, in the same manner as task group child-tasks do. It is a future direction to allow customizing which executor these should be executing on. On normal completion, the child task will initialize the variables in the `async let`.

The right-hand side of a `async let` expression can be thought of as an implicit `@Sendable closure`, similar to how the `detach { ... }` API works, however the resulting task is a *child task* of the currently executing task. Because of this, and the need to suspend to await the results of such expression, `async let` declarations may only occur within an asynchronous context, i.e. an `async` function or closure.

For single statement expressions in the `async let` initializer, the `await` and `try` keywords may be omitted. The effects they represent carry through to the introduced constant and will have to be used when waiting on the constant. In the example shown above, the veggies are declared as `async let veggies = chopVegetables()`, and even through `chopVegetables` is `async` and `throws`, the `await` and `try` keywords do not have to be used on that line of code. Once waiting on the value of that `async let` constant, the compiler will enforce that the expression where the `veggies` appear must be covered by both `await` and some form of `try`.

Because the main body of the function executes concurrently with its child tasks, it is possible that the parent task (the body of `makeDinner` in this example) will reach the point where it needs the value of a `async let` (say,`veggies`) before that value has been produced. To account for that, reading a variable defined by a `async let` is treated as a potential suspension point,
and therefore must be marked with `await`. 

## Detailed design

### Declaring `async let` constants

`async let` declarations are similar to `let` declarations, however they can only appear in specific contexts.

Because the asynchronous task must be able to be awaited on in the scope it is created, it is only possible to declare `async let`s in contexts where it would also be legal to write an explicit `await`, i.e. asynchronous functions:

```swift
func greet() async -> String { "hi" }

func asynchronous() async {
  async let hello = greet()
  // ... 
  await hello
}
```

and inside asynchronous closures:

```swift
func callMe(_ maybe: () async -> String) async -> String 
  return await maybe()
}

callMe { // async closure
  async let hello = greet()
  // ... 
  return await hello
}
```

It is not allowed to declare `async let` as top-level code, in synchronous functions or closures:

```swift
async let top = ... // error: 'async let' in a function that does not support concurrency

func sync() { // note: add 'async' to function 'sync()' to make it asynchronous
  async let x = ... // error: 'async let' in a function that does not support concurrency
}

func syncMe(later: () -> String) { ... }
syncMe {
  async let x = ... // error: invalid conversion from 'async' function of type '() async -> String' to synchronous function type '() -> String'
}
```

A `async let` creates a child-task, which inherits its parent task's priority as well as task-local values. Semantically, this is equivalent to creating a one-off `TaskGroup` which spawns a single task and returns its result, however the implementation of `async let`s can make more assumptions and optimizations around the lifetime and usage of those values.

The child-task created to initialize the `async let` by default runs on the global concurrent, width-limited, executor that comes with the Swift Concurrency runtime. 

> Customizing the execution context of async lets is a future direction we are likely to explore with the introduction of Custom Executors.

The initializer of the `async let` can be thought of as a closure that runs the code contained within it in a separate task, very much like the explicit `group.async { <work here/> }` API of task groups.

Similarly to the `group.async()` function, the closure is `@Sendable` and `nonisolated`, meaning that it cannot access non-sendable state of the enclosing context. For example, it will result in a compile-time error, preventing a potential race condition, for a `async let` initializer to attempt mutating a closed-over variable:

```swift
var localText: [String] = ...
async let w = localText.removeLast() // error: mutation of captured var 'localText' in concurrently-executing code
```

The async let initializer may refer to any sendable state, same as any non-isolated sendable closure.

The initializer of a `async let` permits the omission of the `await` keyword if it is directly calling an asynchronous function, like this:

```swift
func order() async -> Order { ... }

async let o1 = await order()
// should be written instead as
async let o2 = order()
```

This is because by looking at the async let declaration, it is obvious that the right-hand side function will be used to initialize the left-hand side, by waiting on it. This is similar to single-expression `return` keyword omission, and also applies only to single expression initializers.

<<<<<<< HEAD
It is illegal to declare a `async var`. This is due to the complex initialization that a `async let` represents, it does not make sense to allow further external modification of them. Doing so would tremendously complicate the understandability of such asynchronous code, and undermine potential optimizations by making it harder to make assumptions about the data-flow of the values.
=======
It is illegal to declare an `async var`. This is due to the complex initialization that a `async let` represents, it does not make sense to allow further external modification of them. Doing so would tremendously complicate the understandability of such asynchronous code, and undermine potential optimizations by making it harder to make assumptions about the data-flow of the values.
>>>>>>> b94ff670

```swift
async var x = nope() // error: 'async' can only be used with 'let' declarations
```

Other than having to be awaited to access its value, a `async let` behaves just like a typical `let`, as such it is not possible to pass it `inout` to other functions - simply because it is a `let`, and those may not be passed as `inout`.

#### Declaring `async let` with patterns

It is possible to create a `async let` where the left-hand side is a pattern, e.g. a tuple, like this:

```swift
func left() async -> String { "l" }
func right() async -> String { "r" }

async let (l, r) = (left(), right())

await l // at this point `r` is also assumed awaited-on
```

To understand the execution semantics of the above snippet, we can remember the sugaring rule that the right-hand side of a `async let` effectively is just a concurrently executing asynchronous closure:

```swift
async let (l, r) = {
  return await (left(), right())
  // -> 
  // return (await left(), await right())
}
```

meaning that the entire initializer of the `async let` is a single task, and if multiple asynchronous function calls are made inside it, they are performed one-by one. This is a specific application of the general rule of `async let` initializers being allowed to omit a single leading `await` keyword before their expressions. Because in this example, we invoke two asynchronous functions to form a tuple, the `await` can be moved outside the expression, and that await is what is omitted in the shorthand form of the `async let` that we've seen in the first snippet.

This also means that as soon as we enter continue past the line of `await l` it is known that the `r` value also has completed successfully (and will not need to emit an "implicit await" which we'll discuss in detail below).

Another implication of these semantics is that if _any_ piece of the initializer throws, any await on such pattern declared `async let` shall be considered throwing, as they are initialized "together". To visualize this, let us consider the following:

```swift
async let (yay, nay) = ("yay", throw Boom())
try await yay // because the (yay, nay) initializer is throwing
```

Because we know that the right-hand side is simply a single closure, performing the entire initialization, we know that if any of the operations on the right-hand size is throwing, the entire initializer will be considered throwing. As such, awaiting even the `yay` here must be ready for that initializer to have thrown and therefore must include the `try` keyword in addition to `await`.

### Awaiting `async let` values

Since `async let`s introduce constants that will be "filled in later" by their right-hand-side concurrently-executing task, referring to them must be covered by an `await` keyword:

```swift
async let name = getName() 
async let surname = getSurname() 
await name
await surname
```

It is also possible to simply cover the entire expression where a `async let` is used with just a single `await`, similar to how the same can be done with `try`:

```swift
greet(await name, await surname)
await greet(name, surname)
// or even
await print("\(name) \(surname)")
```

If the initializer of the specific `async let` was throwing, then awaiting on the `async let` constant must be covered using a variant of the `try` keyword:

```swift
async let ohNo = throwThings()
try await ohNo
try? await ohNo
try! await ohNo
```

Currently, it is required to cover every reference to a `async let` using the appropriate `try` and `await` keywords, like this:

```swift
async let yes = ""
async let ohNo = throwThings()

_ = await yes
_ = await yes
_ = try await ohNo
_ = try await ohNo
```

This is a simple rule and allows us to bring the feature forward already. It might be possible to employ control flow based analysis to enable "only the first reference to the specific `async let` on each control flow path has to be an `await`", as technically speaking, every following await will be a no-op and will not suspend as the value is already completed, and the placeholder has been filled in.

### Implicit `async let` awaiting 

A `async let` that was declared but never awaited on *explicitly* as the scope in which it was declared exits, will be awaited on implicitly. These semantics are put in place to uphold the Structured Concurrency guarantees provided by `async let`.

To showcase these semantics, let us have a look at this function which spawns two child tasks, `fast` and `slow` but does not await on any of them:

```swift
func go() async { 
  async let f = fast() // 300ms
  async let s = slow() // 3seconds
  return "nevermind..."
  // implicitly: cancels f
  // implicitly: cancels s
  // implicitly: await f
  // implicitly: await s
}
```

Assuming the execution times of `fast()` and `slow()` are as the comments next to them explain, the `go()` function will _always_ take at least 3 seconds to execute. Or to state the rule more generally, any structured invocation will take as much time to return as the longest of its child tasks takes to complete.

As we return from the `go()` function without ever having awaited on the `f` or `s` values, both of them will be implicitly cancelled and awaited on before returning from the function `go()`. This is the very nature of structured concurrency, and avoiding this can _only_ be done by creating non-child tasks, e.g. by using `detach` or other future APIs which would allow creation of non-child tasks.

If we instead awaited on one of the values, e.g. the fast one (`f`) the emitted code would not need to implicitly cancel or await it, as this was already taken care of explicitly:

```swift
func go2() async {
  async let f = fast()
  async let s = slow()
  _ = await f
  return "nevermind..."
  // implicitly: cancels s
  // implicitly: awaits s
}
```

The duration of the `go2()` call remains the same, it is always `time(go2) == max(time(f), time(s))`.

Special attention needs to be given to the `async let _ = ...` form of declarations. This form is interesting because it creates a child-task of the right-hand-side initializer, however it actively chooses to ignore the result. Such a declaration (and the associated child-task) will run and be awaited-on implicitly, as the scope it was declared in is about to exit — the same way as an unused `async let` declaration would be.

### `async let` and closures

Because `async let` tasks cannot out-live the scope in which they are defined, passing them to closures needs some further discussion for what is legal and not.

It is legal to capture a `async let` in a non-escaping asynchronous closure, like this:

```swift
func greet(_ f: () async -> String) async -> String { await f() }

async let name = "Alice"
await greet { await name }
```

Notice how we are required to write the `await` inside the closure as well as in front of the `greet` function. This is on purpose as we do want to be explicit about the `await` inside the closure. 

The same applies to auto closures, in order to make it explicit that the `await` is happening _inside_ the closure rather than before it, it is required to await explicitly in parameter position where the auto closure is formed for the argument:

```swift
func greet(_ f: @autoclosure () async -> String) async -> String { await f() }

async let name = "Bob"
await greet(await name) // await on name is required, because autoclosure
```

It is *not* legal to escape a `async let` value to an escaping closure. This is because structures backing the async let implementation may be allocated on the stack rather than the heap. This makes them very efficient, and makes great use of the structured guarantees they have to adhere to. These optimizations, however, make it unsafe to pass them to any escaping contexts:

```swift
func greet(_ f: @escaping () async -> String) async -> String { somewhere = f; somewhere() }

async let name = "Bob"
await greet { await name } // error: cannot escape 'async let' value
```



### `async let` error propagation

While it is legal to declare a `async let` and never explicitly `await` on it, it also implies that we do not particularly care about its result.

This is the same as spawning a number of child-tasks in a task group, and not collecting their results, like so:

```swift
try await withThrowingTaskGroup(of: Int.self) { group in 
  group.async { throw Boom() }
                             
  return 0 // we didn't care about the child-task at all(!)
} // returns 0
```

The above TaskGroup example will ignore the `Boom` thrown by its child task. However, it _will_ await for the task (and any other tasks it had spawned) to run to completion before the `withThrowingTaskGroup` returns. If we wanted to surface all potential throws of tasks spawned in the group, we should have written: `for try await _ in group {}` which would have re-thrown the `Boom()`.

The same concept carries over to `async let`, where the scope of the group is replaced by the syntactic scope in which the `async let` was declared. For example, the following snippet is semantically equivalent to the above TaskGroup one:

```swift
// func boom() throws -> Int { throw Boom() }

func work() async -> Int {
  async let work: Int = boom()
  // never await work...
  return 0
  // implicitly: cancels work
  // implicitly: awaits work, discards errors
}
```

This `work()` function will never throw, because we didn't await on the throwing `async let`. If we modified it to explicitly await on it, the compiler would force us to spell out not only the `await` but also the `try` keyword. The presence of the `try` keyword would then force us to annotate the `work()` function as `throws`, as expected from normal, non-asynchronous code in Swift:

```swift
// func boom() throws -> Int { throw Boom() }

func work() async throws -> Int { // throws is enforced due to 'try await'
  async let work: Int = boom()
  // ... 
  return try await work // 'try' is enforced since 'boom()' was throwing
}
```

Alternatively, we could have handled the error of `work` by wrapping it in a `do/catch`.

#### Discussion: Should it be required to always `await` any `async let` declaration?

The current proposal pitches that one should be able to omit awaiting on declared `async let`s, like this:

```swift
func hello(guest name: String) async -> String {
  async let registered = register(name: name, delayInSeconds: 3)
  // ... 
  return "Hello \(name)!"
  // implicitly cancels the 'registered' child-task
  // implicitly awaits the 'registered' child-task
}
```

Under the current proposal, this function will execute the `registered` task, and before it returns the "Hello …!" it will cancel the still ongoing task `registered`, and await on it. If the task `registered` were to throw an error, that error would be discarded! This may be surprising.

Especially error handling may become tricky and hard to locate why a piece of code is misbehaving, because the `async let` declaration actually has _hidden_ the fact that `register` actually was a throwing function that performed validation if the name is allowed to be greeted or not!

The argument for the current semantics goes that since we did not await the task, we did not care about its result, or even failure to produce a result. 

It could be argued however, that given a more complex function, with many branches in the code, we _do_ want to always await on child-tasks that may produce errors on every code path because those are important, even if not result producing values! Even in our simple `hello` function above we did actually want to ensure we waited on the registered, what we actually wanted to write is:

```swift
func hello(guest name: String) async -> String {
  async let registered = register(name: name, delayInSeconds: 3)
  // ... 
  
  _ = try await registered
  // registration didn't throw, let's greet the guest!
  
  return "Hello \(name)!"
}
```

For values and functions like the one above, where the value was _never_ used in the entire body of the function, the existing "*value was not used*" warnings should be able to help developers spot the issue. 

However, in functions with more complex control flow, we wonder if this allowing to elide awaits is a good notion to follow or not. For example, the following snippet showcases a situation where the programmer made a mistake and forgot to `try await` on the `registered` result in one of the branches before returning:

```swift
func hello(guest name: String) async -> String {
  async let registered = register(name: name, delayInSeconds: 3)
  // ... 
 
  if isFriday { 
    print("It's Friday!")
  } else {
    _ = try await registered
    // registration didn't throw, let's greet the guest!  
    print("Any other day of the week.")
  }
 
  return "Hello \(name)!"
}
```

By just looking at this code, it is not clear if the programmer _intentionally_ did not await on the registration on the `isFriday` branch, or if it is a real mistake, and the check must always throw. In other words, is this a place where everyone is let in on Fridays, but on other days only registered members are allowed on? :thinking: The code does not help us understand the real intent, and we would have to resort to code comments.

It might be better if it were _enforced_ by the compiler to _always_ (unless throwing or returning) to have to await on all `async let` declarations. E.g. in the example above, we could detect that there exist branches on which the registered was not awaited on, and signal this as an error to the programmer, who would have to:

- either fill in the appropriate `try await registered` inside the `isFriday` branch, or
- move the `async let registered` declaration into the `else` branch — we indeed only perform this check on non-Fridays.

This rule might be too cumbersome for some code though, so perhaps this warrants a future extension where it is possible to require `@exhaustiveAsyncLetWaiting` on function level, to enforce that async lets are awaited on all code paths.

We could also step-back and double down on the correctness and require always waiting on all declared `async let` declared values at least once on all code paths. This has a potential to cause an effect of multiple awaits at the end of functions: 

```swift
func work() async throws {
  async let one = doTheWork()
  async let two = doTheWork()
  async let three = doTheWork()
  await one, two, tree
}
```

but then again, perhaps this is showcasing an issue with the functions' construction? It would also help with diagnosing accidentally omitted throws, because if any of such omitted throws were forced to be awaited on, we would notice it:

```swift
func work() async throws {
  async let one = doTheWork()
  async let two = doTheWork()
  async let three = boom()
  try await one, two, tree // ah, right three could have thrown
}
```

We would like to get a shared understanding of the tradeoffs leaving the "allow not awaiting" rule as the default has, and if the community is aware of the dangers it implies.

Another potential idea here would be to allow omitting `await` inside the initializer of a `async let` if it is a single function call, however _do_ require the `try` keyword nevertheless. This at least would signal some caution to programmers as they would have to remember that the task they spawned may have interesting error information to report.

### Cancellation and `async let` child tasks

Cancellation propagates recursively through the task hierarchy from parent to child tasks.

Because tasks spawned by `async let` are child tasks, they naturally participate in their parent's cancellation.

Cancellation of the parent task means that the context in which the `async let` declarations exist is cancelled, and any tasks created by those declarations will be cancelled as well. Because cancellation in Swift is co-operative, it does not prevent the spawning of tasks, however tasks spawned from a cancelled context are *immediately* marked as cancelled. This exhibits the same semantics as `TaskGroup.async` which, when used from an already cancelled task, _will_ spawn more child-tasks, however they will be immediately created as cancelled tasks — which they can inspect by calling `Task.isCancelled`.

We can observe this in the following example:

```swift
let handle = detach { 
  // don't write such spin loops in real code (!!!)
  while !Task.isCancelled {
    // keep spinning
    await Task.sleep(...)
  }
  
  assert(Task.isCancelled) // parent task is cancelled
  async let childTaskCancelled = Task.isCancelled // child-task is spawned and is cancelled too
  
  assert(await childTaskCancelled)
}

handle.cancel() 
```

The example uses APIs defined in the Structured Concurrency proposal: `detach` to obtain a handle for the detached task which we can cancel explicitly. This allows us to easily illustrate that a `async let` entered within a task that _already is cancelled_ still spawns the child task, yet the spawned task will be immediately cancelled - as witnessed by the `true` returned into the `childTaskCancelled` variable.

This works well with the co-operative nature of task cancellation in Swift's concurrency story. Tasks which are able and willing to participate in cancellation handling, need to check for its status using `Task.isCancelled` or `try Task.checkCancellation()` where appropriate.

### Analysis of limitations and benefits of `async let`

#### Comparing with `TaskGroup`

Semantically, one might think of a `async let` as sugar for manually using a task group, spawning a single task within it and collecting the result from `group.next()` wherever the `async let` declared value is `await`-ed on. As we saw in the [Motivation](#motivation) section of the proposal, such explicit usage of groups ends up very verbose and error prone in practice, thus the need for a "sugar" for the specific pattern.

A `async let` declaration, in reality, is not just a plain sugar-syntax for task groups, and can make use of additional known-at-compile-time structure of the declared tasks. For example, it is possible to avoid heap allocations for small enough `async let` child tasks, avoid queues and other mechanisms which a task group must make use of to implement its "by completion order" yielding of values out of `next()`. 

This comes at a price though, async let declarations are less flexible than groups, and this is what we'll explore in this section.

Specifically, `async let` declarations are not able to express dynamic numbers of tasks executing in parallel, like this group showcases:

```swift
func toyParallelMap<A, B>(_ items: [A], f: (A) async -> B) async -> [B] { 
  return await withTaskGroup(of: (Int, B).self) { group in
    var bs = [B?](repeating: nil, count: items.count)
    
    // spawn off processing all `f` mapping functions in parallel
    // in reality, one might want to limit the "width" of these
    for i in items.indices { 
      group.async { (i, await f(items[i])) }
    }
    
    // collect all results
    for await (i, mapped) in group {
      bs[i] = mapped
    }
    
    return bs.map { $0! }
  }
}
```

In the above `toyParallelMap` the number of child-tasks is _dynamic_ because it depends on the count of elements in the `items` array _at runtime_. Such patterns are not possible to express using `async let` because we'd have to know how many `async let` declarations to create *at compile time*. One might attempt to simulate these by:

```swift
// very silly example to show limitations of `async let` when facing dynamic numbers of tasks
func toyParallelMapExactly2<A, B>(_ items: [A], f: (A) async -> B) async -> [B] { 
  assert(items.count == 2)
  async let f0 = f(items[0])
  async let f1 = f(items[1])
  
  return await [f0, f1]
}
```

And while the second example reads very nicely, it cannot work in practice to implement such parallel map function, because the size of the input `items` is not known (and we'd have to implement `1...n` versions of such function).

Another API which is not implementable with `async let` and will require using a task group is anything that requires some notion of completion order. Because `async let` declarations must be awaited on it is not possible to express "whichever completes first", and a task group must be used to implement such API. 

For example, the `race(left:right:)` function shown below, runs two child tasks in parallel, and returns whichever completed first. Such API is not possible to implement using async let and must be implemented using a group:

```swift
func race(left: () async -> Int, right: () async -> Int) async -> Int {
  await withTaskGroup(of: Int.self) { group in 
    group.async { left() }
    group.async { right() }

    return await group.next()! // !-safe, there is at-least one result to collect
  }
}
```

#### Comparing with Task.Handle, and (not proposed) futures

It is worth comparing `async let` declarations with the one other API proposed so far that is able to start asynchronous tasks: `detach` and the `Task.Handle` that it returns.

First off, `detach` most of the time should not be used at all, because it does _not_ propagate task priority, task-local values or the execution context of the caller. Not only that but a detached task is inherently not _structured_ and thus may out-live its defining scope.

This immediately shows how `async let` and the general concept of child-tasks are superior to detached tasks. They automatically propagate all necessary information about scheduling and metadata necessary for execution tracing. And they can be allocated more efficiently than detached tasks.

So while in theory one can think of `async let` as introducing a (hidden) `Task.Handle` or future, which is created at the point of declaration of the `async let` and whose value is retrieved at the `await` in practice, this comparison fails to notice the primary strength of async lets: structured concurrency child-tasks.

Child tasks in the proposed structured-concurrency model are (intentionally) more restricted than general-purpose futures. Unlike in a typical futures' implementation, a child task does not persist beyond the scope in which it was created. By the time the scope exits, the child task must either have completed, or it will be implicitly awaited. When the scope exits via a thrown error, the child task will be implicitly cancelled before it is awaited. These limitations intentionally preserve the same properties of structured concurrency that explicit task groups provide.

It is also on purpose, and unlike Task.Handles and futures that it is not possible to pass a "still being computed" value to another function. With handles or futures one is quite used to "pass the handle" to another function like this:

```swift
func take(h: Task.Handle<String, Error>) async -> String {
  return await h.get()
}
```


## Source compatibility

This change is purely additive to the source language.

## Effect on ABI stability

This change is purely additive to the ABI.

## Effect on API resilience

All the changes described in this document are additive to the language and are locally scoped, e.g., within function bodies. Therefore, there is no effect on API resilience.

## Future directions

### Await in closure capture lists

Because a `async let` cannot be closed over by an escaping closure, as it would unsafely extend its lifetime beyond the lifetime of the function in which it was declared, developers who need to wait for a value of an `async let` before passing it off to an escaping closure will have to write:

```swift
func run() async { 
  async let alcatraz = "alcatraz"
  // ... 
  escapeFrom { // : @escaping () async -> Void
    alcatraz // error: cannot refer to 'async let' from @escaping closure
  }
  // implicitly: await alcatraz
}
```

The only legal way to achieve this in the present proposal is to introduce another value and store the awaited value in it:

```swift
func run() async { 
  async let alcatraz = "alcatraz"
  // ... 
  let awaitedAlcatraz = await alcatraz
  escapeFrom { // : @escaping () async -> Void
    awaitedAlcatraz // ok
  }
}
```

This is correct, yet slightly annoying as we had to invent a new name for the awaited value. Instead, we could utilize capture lists enhanced with the ability to await on such value _at the creation point of the closure_:

```swift
func escapeFrom(_ f: @escaping () -> ()) -> () {}

func run() async { 
  async let alcatraz = "alcatraz"
  // ... 
  escapeFrom { [await alcatraz] in // value awaited on at closure creation
    alcatraz // ok
  }
}
```

This snippet is semantically equivalent to the one before it, in that the `await alcatraz` happens before the `escapeFrom` function is able to run. 

While it is only a small syntactic improvement over the second snippet in this section, it is a welcome and consistent one with prior patterns in swift, where it is possible to capture a `[weak variable]` in closures.

The capture list is only necessary for `@escaping` closures, as non-escaping ones are guaranteed to not "out-live" the scope from which they are called, and thus cannot violate the structured concurrency guarantees an `async let` relies on.

### Custom executors and `async let` 

It is reasonable to request that specific `async let` initializers run on specific executors. 

While this usually not necessary to actor based code, because actor invocations will implicitly "hop" to the right actor as it is called, like in the example below:

```swift
actor Worker { func work() {} }
let worker: Worker = ...

async let x = worker.work() // implicitly hops to the worker to perform the work
```

The reasons it may be beneficial to specify an executor child-tasks should run are multiple, and the list is by no means exhaustive, but to give an idea, specifying the executor of child-tasks may:

- pro-actively fine-tune executors to completely avoid any thread and executor hopping in such tasks,
- execute child-tasks concurrently however _not_ in parallel with the creating task (e.g. make child tasks run on the same serial executor as the calling actor),
- if the child-task work is known to be heavy and blocking, it may be beneficial to delegate it to a specific "blocking executor" which would have a dedicated, small, number of threads on which it would execute the blocking work; Thanks to such separation, the main global thread-pool would not be impacted by starvation issues which such blocking tasks would otherwise cause.
- various other examples where tight control over the execution context is required...

We should be able to allow such configuration based on scope, like this:

```swift
await withTask(executor: .globalConcurrentExecutor) { 
  async let x = ...
  async let y = ...
  // x and y execute in parallel; this is equal to the default semantics
}

actor Worker {
  func work(first: Work, second: Work) async {
    await withTask(executor: self.serialExecutor) {
      // using any serial executor, will cause the tasks to be completed one-by-one,
      // concurrently, however without any real parallelism.
      async let x = process(first)
      async let y = process(second)
      // x and y do NOT execute in parallel
    }
  }
}
```

The details of the API remain to be seen, but the general ability to specify an executor for child-tasks is useful and will be considered in the future.

## Alternatives considered

### Explicit futures

As discussed in the [structured concurrency proposal](0304-structured-concurrency.md#prominent-futures), we choose not to expose futures or `Task.Handle`s for child tasks in task groups, because doing so either can undermine the hierarchy of tasks, by escaping from their parent task group and being awaited on indefinitely later, or would result in there being two kinds of future, one of which dynamically asserts that it's only used within the task's scope. `async let` allows for future-like data flow from child tasks to parent, without the need for general-purpose futures to be exposed.

### "Don't spawn tasks when in cancelled parent"

It would be very confusing to have `async let` tasks automatically "not run" if the parent task were cancelled. Such semantics are offered by task groups via the `group.asyncUnlessCancelled` API, however would be quite difficult to express using plain `let` declarations, as effectively all such declarations would have to become implicitly throwing, which would sacrifice their general usability. We are convinced that following through with the co-operative cancellation strategy works well for `async let` tasks, because it composes well with how all asynchronous functions should be handling cancellation to begin with: only when they want to, in appropriate places within their execution, and deciding by themselves if they prefer to throw a `Task.CancellationError` or rather return a partial result when cancellation occurs.

## Revision history

After initial pitch (as part of Structured Concurrency):

- renamed back to `async let` to be consistent with updated naming in structured concurrency APIs, 
- renamed `async let` to `spawn let` to be consistent with `spawn` usage in the rest of structured concurrency APIs,
- added details of cancellation handling
- added details of await handling<|MERGE_RESOLUTION|>--- conflicted
+++ resolved
@@ -195,11 +195,7 @@
 
 This is because by looking at the async let declaration, it is obvious that the right-hand side function will be used to initialize the left-hand side, by waiting on it. This is similar to single-expression `return` keyword omission, and also applies only to single expression initializers.
 
-<<<<<<< HEAD
-It is illegal to declare a `async var`. This is due to the complex initialization that a `async let` represents, it does not make sense to allow further external modification of them. Doing so would tremendously complicate the understandability of such asynchronous code, and undermine potential optimizations by making it harder to make assumptions about the data-flow of the values.
-=======
 It is illegal to declare an `async var`. This is due to the complex initialization that a `async let` represents, it does not make sense to allow further external modification of them. Doing so would tremendously complicate the understandability of such asynchronous code, and undermine potential optimizations by making it harder to make assumptions about the data-flow of the values.
->>>>>>> b94ff670
 
 ```swift
 async var x = nope() // error: 'async' can only be used with 'let' declarations
