--- conflicted
+++ resolved
@@ -211,21 +211,12 @@
 
 ```swift
 await MyLibrary.$requestID.withValue("1234-5678") {
-<<<<<<< HEAD
   await withTaskGroup(of: String.self) { group in 
     group.spawn { // spawns child task running this closure
       MyLibrary.requestID // returns "1234-5678", which was bound by the parent task
     }
                                         
-    return group.next()! // returns "1234-5678"
-=======
-  await withTaskGroup(of: String.self) { group in 	
-      group.spawn { // spawns child task running this closure
-          MyLibrary.requestID // returns "1234-5678", which was bound by the parent task
-      }
-    
-      return await group.next()! // returns "1234-5678"
->>>>>>> f55963fb
+    return await group.next()! // returns "1234-5678"
   } // returns "1234-5678"
 }
 ```
@@ -1198,24 +1189,7 @@
 
 Some, specialized use-cases however can declare more specific inheritance semantics. It is *not* encouraged to use these specialized semantics nonchalantly, and their use should always be carefully considered and given much thought as they can lead to unexpected behaviors otherwise.
 
-<<<<<<< HEAD
-A task local may specify inheritance semantics in an `inheritance` parameter on the `@TaskLocal`'s initializer:
-
-```swift
-@propertyWrapper
-public final class TaskLocal<Value: Sendable>: Sendable, CustomStringConvertible {
-  public init(
-    wrappedValue defaultValue: Value, 
-    inheritance: TaskLocalInheritance = .default
-  ) {
-    self.defaultValue = defaultValue
-    self.inheritance = inheritance
-  }
-}
-```
-=======
 A `TaskLocal` type may declare an inheritance semantics by defining the static `inherit` parameter when declaring the variable: `TaskLocal(inherit: .never)`.
->>>>>>> f55963fb
 
 The semantics default to `.default`, which are what one would expect normally — that child tasks are able to lookup values defined in their parents, unless overriden in that specific child. We will discuss the exact semantics of lookups in depth in [Reading task-local values](#reading-task-local-values).
 
@@ -1258,15 +1232,8 @@
 This way, only the current task which has bound this task local value to itself can access the house key. This key remains available throughout the entire `withValue`'s scope. However none of its child tasks, spawned either by async let, or task groups will inherit the `house`:
 
 ```swift
-<<<<<<< HEAD
-let house: House = ... 
-Lib.$house.withValue(House(...)) {
-  assert(Lib.house != nil)
-  async let child = assert(Lib.house == nil) // not available in child task 
-=======
 House.$key.withValue(House(...)) {
-  async let child = assert(House.key == nil) // not available in child task 
->>>>>>> f55963fb
+  async let child = assert(House.key == nil) // not available in child task
 }
 ```
 
