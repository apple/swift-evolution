# Constrain implicit raw pointer conversion to bitwise-copyable values

* Proposal: [SE-NNNN](nnnn-implicit-raw-bitwise-conversion.md)
* Authors: [Andrew Trick](https://github.com/atrick)
* Review Manager: TBD
* Status: **Awaiting review**
* Implementation: [apple/swift#63825](https://github.com/apple/swift/pull/63825)
* Review: [[Pitch] Constrain implicit raw pointer conversion to bitwise-copyable values](https://forums.swift.org/t/pitch-constrain-implicit-raw-pointer-conversion-to-bitwise-copyable-values/63314)

## Introduction

This proposal adds restrictions on implicit casts to raw pointers, allowing them only when the source value is "bitwise copyable". A type is bitwise copyable if copying a value of that type requires nothing more than copying each bit in its representation (i.e. `memcpy`). Bitwise copyable types do not require deinitialization. Notably, bitwise copyable types cannot contain object references. Raw pointers are primarily intended for use with bitwise-copyable types because it is extremely difficult and dangerous to work with raw bytes in the presence of object references.

The implicit raw pointer casts that we want to prohibit happen accidentally, without any source-level indication of unsafety. They nonetheless pose a serious safety and security concern. They are a source of programming mistakes leading to runtime crashes but have no discernable benefit.

## Motivation

Swift supports implicit inout conversion to unsafe pointers, meaning that a mutable variable can be passed `inout` to a function that receives an unsafe pointer to the value. According to the normal rules for pointer conversion, this naturally extends to raw pointers. Raw pointers allow the pointer-taking function to operate directly on the value's bytes.

```swift
func readBytes(_ pointer: UnsafeRawPointer) {
  assert(pointer.load(as: UInt16.self) == 0xaaaa)
}
    
var x: UInt16 = 0xaaaa
readBytes(&x)
```
     
Another higher-level form of implicit pointer conversion allows Swift Array and String values to be passed directly to pointer-taking functions. Here, the callee receives a pointer to the object's contiguously stored elements, rather than to the object itself:

```swift
let array = [UInt16(0xaaaa)]
readBytes(array)
```

These two features are a dangerous combination. The Array and String conversion feature sets up an expectation that collection data types can, in general, be implicitly converted to their elements. When a programmer attempts to make use of this feature for non-Array, non-String data types, they can easily fall into the more general `inout` conversion behavior instead. Rather than creating a pointer to the collection's elements, the compiler instead exposes the data type's internal representation without warning.

Here, the user likely wants to inspect the contents of a string, but instead they've leaked the internal representation:

```swift
func inspectString(string: inout String) {
  readBytes(&string) // reads the string's internal representation
}
```

This is a pernicious security issue because the code will happen to work during testing for small strings. Removing the '&' sigil changes the string conversion into an array-like conversion:

```swift
func inspectString(string: inout String) {
  readBytes(string) // reads the string's characters
}
```

In the next example, the author clearly expected Foundation.Data to have the same sort of implicit conversion support as Array:

```swift
func foo(data: inout Data) {
  readBytes(&data)
}
```

This compiles without warning, but it unintentionally exposes data object's internal storage representation rather than its elements.

Swift 5.7 generalized the type checker's handling of raw pointers to include C functions that take `char *`. This makes the dangerous combination easier to stumble into:

```swift
void read_char(char *input);
read_char(&string) // wrong
```

The problem of accidentally casting String and Foundation.Data to a raw pointer is a dramatic example of a much broader problem. A type that contains no class references is referred to as bitwise copyable, because copying its value is equivalent to calling `memcpy`--the copy operations does not carry any type-specific semantics. Casting bitwise-copyable types to raw pointers is reasonable, and has always been supported. Implicit conversion from a non-bitwise-copyable type to a raw pointer, however, is extremely dangerous, and almost always accidental:

```swift
var object: AnyObject = ...
readBytes(&object)
```

Balancing safety with C interoperability usability is often difficult, but in this case we can achieve much greater safety without sacrificing much overall usability. Given the recent improvements to pointer interoperability in Swift 5.7, and with a major language update on the horizon, this good time to correct this behavior.

## Proposed Solution

We propose introducing a new diagnostic that warns on implicit inout conversion of a non-bitwise-copyable value to a raw pointer.

    warning: forming an 'UnsafeRawPointer' to a variable of type 'T'; this is likely incorrect because 'T' may contain an object reference.

Based on user feedback from this warning, we intend to convert the diagnostic to an error in Swift 6.

Concrete types in which the compiler has visibility into the members of the type are considered bitwise-copyable if all their members are bitwise-copyable. This is exactly the same condition under which the `_Trivial` layout constrain holds and the `_isPOD()` runtime check returns true. This includes concrete instantiations of generic types, such as `SIMD4<Float>`.

Unbound generic types, on the other hand, are conservatively considered non-bitwise-copyable, so the following example will produce a warning:

```swift
func inoutGeneric<T>(t: inout T) {
  readBytes(&t)  // warning: forming an 'UnsafeRawPointer' to a variable of type 'T' ...
}
```

To mitigate source breakage, conversion of generic types that conform to `FixedWidthInteger` will be allowed.

```swift
func inoutGeneric<T: FixedWidthInteger>(t: inout T) {
  readBytes(&t)  // no warning
}
```

This will handle common generic cases that rely on inout to raw pointer conversion, such as `Unicode.Encoding.CodeUnit` and swift-nio's `ByteBuffer` API.
It is safe to assume that fixed-width integers are bitwise-copyable.

As discussion in Future Directions, we plan to provide a `BitwiseCopyable` layout constraint to generalize the solution for generic types.

## Detailed Design

Given Swift declarations:

```swift
func readBytes(_ pointer: UnsafeRawPointer) {...}
func writeBytes(_ pointer: UnsafeMutableRawPointer) {...}
```

The new diagnostic warns on the following implicit casts:

```swift
// Let T be a statically non-bitwise-copyable type...

var t: T = ... 
readBytes(&t)
writeBytes(&t)

let constArray: [T] = ...
readBytes(constArray)

var array: [T] = ...
readBytes(&array)
writeBytes(&array)

var string: String = ...
readBytes(&string)
writeBytes(&string)

var data: Data = ...
readBytes(&data)
writeBytes(&data)
```

The warning for general types takes the form:

    warning: forming an 'UnsafeRawPointer' to a variable of type 'T'; this is likely incorrect because 'T' may contain an object reference.

The warning for Arrays takes the form:

    warning: forming an 'UnsafeRawPointer' to a variable of type '[T]'; this is likely incorrect because 'T' may contain an object reference.

The warning for Strings takes the form:

    warning: forming an 'UnsafeRawPointer' to an inout variable of type String exposes the internal representation rather than the string contents.

Implicit casts from a FixedWidthInteger will continue to be supported without a warning:

```swift
var int: some FixedWidthInteger = ...
readBytes(&int)
writeBytes(&int)

let constIntArray: [some FixedWidthInteger] = ...
readBytes(constIntArray)

var intArray: [some FixedWidthInteger] = ...
readBytes(&intArray)
writeBytes(&intArray)
```

Implicit casts from bitwise copyable collection elements, will continue to be supported without a warning:

```swift
var byteArray: [UInt8] = [0]
readBytes(&byteArray)
writeBytes(&byteArray)

let string: String = sarg
readBytes(string)
readUInt8(string)
```

Given the C declarations:

```c
void read_char(const char *input);
void read_uchar(const unsigned char *input);
void write_char(char *input);
void write_uchar(unsigned char *input);
```

Per [SE-0324: Relax diagnostics for pointer arguments to C functions](https://github.com/apple/swift-evolution/blob/main/proposals/0324-c-lang-pointer-arg-conversion.md), all of the above implicit casts will have the same behavior after substituting `read_char` or `read_uchar` in place of `readBytes`  after substituting `write_char` or `write_uchar` in place of `writeBytes`.

Implementation: [PR #63825](https://github.com/apple/swift/pull/63825).

## Source compatibility

In Swift 5, the proposal introduces a warning without breaking source.

In Swift 6, the warning may become a source-breaking error. This is conditional on whether the community is receptive to using the workarounds that we provide for the warning.

The new diagnostic will only warn on code that views the raw bytes of a class reference or a generic type. In most cases, the source code that will be diagnosed as warning was never actually supported, and in some cases was already undefined behavior. In all cases, a simple workaround is available.

### Workarounds for common cases

Users can silence the warning using an explicit conversion, such as `withUnsafePointer`, `withUnsafeMutablePointer`, `withUnsafeBytes`, `withUnsafeMutableBytes`, or `Unmanaged.toOpaque()` as follows. Note that these are all extremely dangerous use cases that are not generally supported, but they will work in practice under specific conditions. Those conditions are out of scope for this proposal, but they are the same regardless of whether the code relies on implicit conversion or uses the explicit conversions below...

To pass the address of an internal stored property through an opaque
pointer (unsupported but not uncommon):

```swift
// C declaration
// void take_opaque_pointer(void *);

class TestStoredProperty {
  var property: AnyObject? = nil

  func testPropertyId() {
    withUnsafePointer(to: &property) {
      take_opaque_pointer($0)
    }
  }
}
```
    
Note that `property` must be passed `inout` by using the `&` sigil. Simply calling `withUnsafePointer(to: property)` would create a temporary copy of `property`.

To pass a class reference through an opaque pointer:

```swift
// C decl
// void take_opaque_pointer(void *);

let object: AnyObject = ...
withExtendedLifetime (object) {
  take_opaque_pointer(Unmanaged.passUnretained(object).toOpaque());
}
```

To expose the bitwise representation of class references:

```swift
func readBytes(_ pointer: UnsafeRawPointer) {...}

withUnsafePointer(to: object) {
  readBytes($0)
}
```

The diagnostic message does not mention specific workarounds, such as `withUnsafeBytes(of:)`, because, although helpful for migration, that would push developers toward writing invalid code in the future. For example, if a user incorrectly tries to convert a user-defined collection directly to a raw pointer, a diagnostic that suggests `withUnsafeBytes(of:)` would encourage rewriting the code as follows:

```swift
withUnsafeBytes(of: &collection) {
  readBytes($0.baseAddress!)
}
```

This actually promotes the behavior that we're trying to prevent! Quite often, the programmer instead needs to reach for a method on a collection type, such as Data.withUnsafeBytes().
    
### Associated object String keys

Associated objects are strongly discouraged in Swift and may be deprecated. Nonetheless, legacy code can't always be redesigned at the time of a language update. We offer some quick workarounds here.

Code that attempts to take the address of a String as an associated object key will now raise a type conversion warning:

```swift
import Foundation
 
class Container {
  static var key = "key"

  func getObject() -> Any? {
    // warning: forming 'UnsafeRawPointer' to an inout variable of type String
    // exposes the internal representation rather than the string contents.
    return objc_getAssociatedObject(self, &Container.key)
  }
}
```

This can be rewritten using the direct, low-level `withUnsafePointer` workaround:

```swift
class Container {
  static var key = "key"

  func getObject() -> Any? {
    withUnsafePointer(to: &Container.key) {
      return objc_getAssociatedObject(self, $0)
    }
  }
}
```

Note that `Container.key` must be passed `inout` by using the `&` sigil. Simply calling `withUnsafePointer(to: Container.key)` would create a temporary copy of the key.

If you don't need the key to be a String, then you can simply use any bitwise-copyable type instead to avoid the conversion warning:

    private struct Container {
        static var key: Void? // "key"
    }
     
    // no warning here
    objc_setAssociatedObject(self, &Container.key, value)

Alternatively, you can use the key's object identity rather the address of the property. But this only works with objects that require separate allocation at instantiation. Neither NSString, nor NSNumber can be safely used. NSObject is a safe bet:

```swift
class Container {
  static var key = NSObject()

  func getID(_ object: AnyObject) -> UnsafeRawPointer {
    return UnsafeRawPointer(Unmanaged.passUnretained(object).toOpaque())
  }
  func getObject() -> Any? {
    return objc_getAssociatedObject(self, getID(Container.key))
  }
}
```

The object identity workaround above can be packaged in a property wrapper to avoid redefining `getID` for every key:

<<<<<<< HEAD
```swift
@propertyWrapper
struct UniqueAddress {
  var _placeholder: Int8 = 0
 
  var wrappedValue: UnsafeRawPointer {
    mutating get {
      // This is "ok" only as long as the wrapped property appears
      // inside of something with a stable address (a global/static
      // variable or class property) and the pointer is never read or
      // written through, only used for its unique value
      return withUnsafeBytes(of: &self) {
        return $0.baseAddress.unsafelyUnwrapped
=======
    @propertyWrapper
    public class UniqueAddress {
      public var wrappedValue: UnsafeRawPointer {
        return UnsafeRawPointer(Unmanaged.passUnretained(self).toOpaque())
      }
        
      public init() { }
    }
     
    class Container {
      @UniqueAddress static var key
      
      func getObject() -> Any? {
        return objc_getAssociatedObject(self, Container.key)
>>>>>>> 582645e0
      }
    }
  }
}

class Container {
  @UniqueAddress static var key
  
  func getObject() -> Any? {
    return objc_getAssociatedObject(self, Container.key)
  }
}
```

## Effects on ABI stability

None. Restricting casts has no effect on the ABI.

## Effects on API resilience

Strictly speaking, restricting casts has not effect on resilience. Nonetheless, a resilient source change can invalidate code that converts a type to a raw pointer. As soon as code makes an assumption about the physical object layout of a type, the code must be adjusted regardless of whether the layout change was considered resilient or not.

In particular, if a library author adds a new non-bitwise-copyable stored property to the end of a frozen struct that was previously bitwise-copyable, an implicit raw pointer cast in another module will now be an error. This is a desirable outcome because the presence of the new object reference may make the existing implicit cast memory unsafe. If the author of the client code can prove that the reference won't be accessed via the raw pointer, then they can workaround the new diagnostic just by adding an explicit cast.

## Alternatives considered

### Narrow, type-specific diagnostics

We could add an attribute to Data and other copy-on-write containers to more selectively suppress implicit conversion. This approach would miss an opportunity to significantly improve safety of the language. As soon as `BitwiseCopyable` is available, we will use it to qualify other APIs that manipulate raw bytes. `BitwiseCopyable` is the type that we want programmers to associate with raw memory features going forward.

### Forbid implicit inout conversion to raw pointers

We could forbid all implicit inout conversion to raw pointers, except for direct calls to C functions. We do have precedent for allowing certain conversions only for C interoperability:
[SE-0324: Relax diagnostics for pointer arguments to C functions](https://github.com/apple/swift-evolution/blob/main/proposals/0324-c-lang-pointer-arg-conversion.md).

The most common uses involving C functions would still work:

```c
char c_buffer[10]; // C header
read_char(&c_buffer) // called from Swift code
```

This would, however, break legitimate uses of inout-to-raw-pointer conversion in Swift, forcing the use of a closure-taking API. There are already published examples of Swift-to-C interoperability that rely on this feature, similar to the example from the introduction:

```swift
var x: UInt16 = 0xaaaa
readBytes(&x)
```

We would need to ask users to migrate all these cases to:

```swift
var x: UInt16 = 0xaaaa
withUnsafeBytes(of: x) {
  readBytes($0)
}
```
    
While this may seem consistent with Swift's policy of explicitly requiring an "unsafe" API in cases that may lead to undefined behavior, the downsides outweigh that benefit:

- it creates a migration barrier to Swift 6

- it makes it impossible to write Swift shims on top of C APIs that
  have the same usability. This was not the case in the aforementioned
  SE-0324, because those Swift shims simply need to use the correct
  raw pointer type.

More importantly, *this solution does not actually address the cases that pose the most danger*. Misuses of implicit conversions usually do involve a  pointer-taking C function. In the case of `inout` conversion, the C function may get a pointer to the data structures control fields rather then its element. And in the case of constant pointers, the C function sometimes returns or otherwise escapes the same pointer.

### Forbid implicit Array and String conversion to unsafe pointers

Implicit conversion is generally dangerous because it allows interior pointers to escape, exposing undefined behavior and use-after-free security bugs. The most commonly misused cases are the special cases that were added for convenience: Arrays, and Strings. We could disable these special cases. For example, this would now be en error:

```c
void read_char(char *input);
```

```swift
let string: String = ...
read_char(string)
```

This case is not as dangerous as the inout conversion to raw pointers case addressed by this proposal because it does not expose internal control data. This case is only problematic when the pointer-taking-function returns or otherwise escapes the transient pointer, potentially resulting in a use-after-free, which is common problem with C APIs in general.

Naturally, this would break C interoperability in some common cases, such as using an Array as a byte buffer or viewing a String's null-terminated UTF8 representation as raw bytes.

Regardless, this issue is unrelated to raw pointers. If additional Array or String conversion restrictions are worthwhile, they merit separate discussion and should be pursued in an independent proposal.

## Future directions

### Add a BitwiseCopyable layout constraint

Generic code may require a source compatibility workaround even for generic types that are always bitwise copyable at runtime. In the near future, we plan to provide a `BitwiseCopyable` layout constraint for this purpose.

The following conversions would now be valid:

```swift
func foo<T: BitwiseCopyable>(_: T.Type) {
  var t: T = ...
  readBytes(&t)

  let array: [T] = ...
  readBytes(t)

  var array: [T] = ...
  readBytes(&t)
}
```
    
Various standard API's already require bitwise copyability, but there is no way to express the requirement. Instead, we use dynamic `_isPOD()` assertions. For years, there has been strong consensus that this should be handled by a layout constraint. Having this generic type constraint would give users a way to work around the new conversion restrictions in generic code.

A proposal for this feature is in progress. We expect `BitwiseCopyable` to be available before converting this proposed pointer conversion diagnostic to an error. Until then, programmers need to use the `withUnsafePointer` or `withUnsafeBytes` workarounds.

### Forbid withUnsafeBytes(of:_:) for non-bitwise-copyable or CoW types

The following use cases should be illegal similar to their inout conversion counterparts. When programmers ask for the "bytes" of a collection, they almost certainly wanted to view the elements. Rather than leak the internal representation of the collection.

```swift    
var string: String = ...
withUnsafeBytes(of: &string) {...}

var array: [T] = ...
withUnsafeBytes(of: &array) {...}

var set: Set<T> = ...
withUnsafeBytes(of: &set) {...}

var data: Data = ...
withUnsafeBytes(of: &data) {...}
```

In the future, this can be done with an overload:

```swift
@available(swift, deprecated: 6, message: "either use withUnsafePointer(of:) to point to a value containing object references, or use a method to retrieve the contents of a container")
public func withUnsafeBytes<T: BitwiseCopyable, Result>(
  of value: inout T,
  _ body: (UnsafeRawBufferPointer) throws -> Result
) rethrows -> Result {...}
```

By adding a new CopyOnWriteValue marker protocol with conformances from String, Array, Set, and Data, this restriction could be narrowed to diagnose only the most confusing cases shown above without affecting all non-bitwise-copyable values.

```swift
@available(swift, deprecated: 6, message: "use a method to retrieve the contents of a container")
public func withUnsafeBytes<T: CopyOnWriteValue, Result>(
  of value: inout T,
  _ body: (UnsafeRawBufferPointer) throws -> Result
) rethrows -> Result {...}
```

This is also clear, complementary improvement, but it can be pursued separately as a standard library enhancement. This proposal is focussed on implicit conversions.

## Acknowledgments

Thanks to Robert Widmann and Mike Ash for advice on handling associated objects.

Thanks to Joe Groff for suggesting the property wrapper workaround.

Thanks to Becca Royal-Gordon, Guillaume Lessard, and Tim Kientzle for in-depth proposal review.<|MERGE_RESOLUTION|>--- conflicted
+++ resolved
@@ -320,44 +320,19 @@
 
 The object identity workaround above can be packaged in a property wrapper to avoid redefining `getID` for every key:
 
-<<<<<<< HEAD
 ```swift
 @propertyWrapper
-struct UniqueAddress {
-  var _placeholder: Int8 = 0
- 
-  var wrappedValue: UnsafeRawPointer {
-    mutating get {
-      // This is "ok" only as long as the wrapped property appears
-      // inside of something with a stable address (a global/static
-      // variable or class property) and the pointer is never read or
-      // written through, only used for its unique value
-      return withUnsafeBytes(of: &self) {
-        return $0.baseAddress.unsafelyUnwrapped
-=======
-    @propertyWrapper
-    public class UniqueAddress {
-      public var wrappedValue: UnsafeRawPointer {
-        return UnsafeRawPointer(Unmanaged.passUnretained(self).toOpaque())
-      }
-        
-      public init() { }
-    }
-     
-    class Container {
-      @UniqueAddress static var key
-      
-      func getObject() -> Any? {
-        return objc_getAssociatedObject(self, Container.key)
->>>>>>> 582645e0
-      }
-    }
-  }
+public class UniqueAddress {
+  public var wrappedValue: UnsafeRawPointer {
+    return UnsafeRawPointer(Unmanaged.passUnretained(self).toOpaque())
+  }
+
+  public init() { }
 }
 
 class Container {
   @UniqueAddress static var key
-  
+
   func getObject() -> Any? {
     return objc_getAssociatedObject(self, Container.key)
   }
